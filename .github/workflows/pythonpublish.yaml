--- conflicted
+++ resolved
@@ -66,11 +66,7 @@
         uses: actions/setup-python@v4
         with:
           python-version: ${{ matrix.python-version }}
-<<<<<<< HEAD
-      - uses: actions/download-artifact@v4
-=======
       - uses: actions/download-artifact@v4.1.7
->>>>>>> 6497e43f
         with:
           name: dist
           path: dist/
